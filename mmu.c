--- conflicted
+++ resolved
@@ -128,33 +128,17 @@
 }
 
 void arena_pop_to(Arena *arena, U64 pos) {
-<<<<<<< HEAD
 	U64 pos_aligned_to_page_size = ALIGN_UP(pos, arena->page_size);
 	U64 to_decommit = arena->committed - pos_aligned_to_page_size;
 	if (to_decommit > 0) {
-		VirtualFree((U8*)arena + pos_aligned_to_page_size, to_decommit, MEM_DECOMMIT);
+		os_memory_decommit((U8*)arena + pos_aligned_to_page_size, to_decommit);
 		arena->committed -= to_decommit;
 	}
-=======
-	U64 to_decommit = arena->committed - MAX(pos, arena->page_size);
-	os_memory_decommit((U8*)arena + arena->page_size, to_decommit);
-
-	arena->committed -= to_decommit;
->>>>>>> 989c3730
 	arena->cursor = MAX(pos, sizeof(Arena));
 }
 
 void arena_clear(Arena *arena) {
-<<<<<<< HEAD
 	arena_pop_to(arena, sizeof(Arena));
-=======
-	U64 to_decommit = arena->committed - arena->page_size;
-	os_memory_decommit((U8*)arena + arena->page_size, to_decommit);
-	arena->committed -= to_decommit;
-	arena->cursor = sizeof(Arena);
-
-	// arena->current_chunk = arena->first_chunk;
->>>>>>> 989c3730
 }
 
 void arena_release(Arena *arena) {
